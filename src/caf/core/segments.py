# -*- coding: utf-8 -*-
"""Module defining Segments class and enumeration."""
import enum
from dataclasses import dataclass
from typing import Optional

import pandas as pd
import pydantic
from pydantic import ConfigDict
from caf.toolkit import BaseConfig


# # # CLASSES # # #
@dataclass
class Exclusion:
    """
    Class to define exclusions between segments.

    Parameters
    ----------
    seg_name: str
        Name of the other segment this exclusion applies to
    own_val: int
        The value for self segmentation which has exclusions in other
    other_vals: set[int]
        Values in other segmentation incompatible with 'own_val'.
    """

    seg_name: str
    own_val: int
    other_vals: set[int]

    def build_index(self):
        """Return an index formed of the exclusions."""
        tups = [(self.own_val, other) for other in self.other_vals]
        return pd.MultiIndex.from_tuples(tups)


class Segment(BaseConfig):
    """
    Class containing info on a Segment, which combined with other Segments form a segmentation.

    Parameters
    ----------
    name: str
        The name of the segmentation. Generally this is short form (e.g. 'p'
        instead of 'purpose')
    values: dict[int, str]
        The values forming the segment. Keys are the values, and values are
        descriptions, e.g. for 'p', 1: 'HB work'. Descriptions don't tend to
        get used in DVectors so can be as verbose as desired for clarity.
    exclusions: list[Exclusion]
        Define incompatibilities between segments. See Exclusion class
    """

    name: str
    values: dict[int, str]
    exclusions: list[Exclusion] = pydantic.Field(default_factory=list)
    model_config = ConfigDict(arbitrary_types_allowed=True)

    # pylint: disable=too-few-public-methods
    # pylint: disable=not-an-iterable
    # Pylint doesn't seem to understand pydantic.Field
    @property
    def _exclusion_segs(self):
        return [seg.seg_name for seg in self.exclusions]

    def _drop_indices(self, other_seg: str):
        if other_seg not in self._exclusion_segs:
            return None
        ind_tuples = []
        for excl in self.exclusions:
            if excl.seg_name == other_seg:
                for other in excl.other_vals:
                    ind_tuples.append((excl.own_val, other))
        drop_ind = pd.MultiIndex.from_tuples(ind_tuples)
        return drop_ind

    def __len__(self):
        return len(self.values)

    # pylint: enable=not-an-iterable


class SegmentsSuper(enum.Enum):
    """
    Getter for predefined segments.

    This should be where segments forming segmentations come from. In most
    cases if a segment is not defined here it should be added, rather than
    defined as a custom segment in a Segmentation.
    """

    PURPOSE = "p"
    TIMEPERIOD = "tp"
    MODE = "m"
    GENDER = "g"
    SOC = "soc"
    SIC = "sic"
    CA = "ca"
    TFN_AT = "tfn_at"
    TFN_TT = "tfn_tt"
    USERCLASS = "uc"
    ACCOMODATION_TYPE_H = "accom_h"
    ACCOMODATION_TYPE_HR = "accom_hr"
    ADULTS = "adults"
    CHILDREN = "children"
    CAR_AVAILABILITY = "car_availability"
    AGE = "age_9"
    AGE_11 = "age_11"
    AGE_AGG = "age_5"
    GENDER_DEMO = "gender_demo"
    ECONOMIC_STATUS = "economic_status"
    POP_EMP = "pop_emp"
    POP_ECON = "pop_econ"
    NS_SEC = "ns_sec"

    @classmethod
    def values(cls):
        """Return values from class."""
        return [e.value for e in cls]

    def get_segment(self, subset: Optional[list[int]] = None):
        """
        Get a segment.

        Parameters
        ----------
        subset: Define a subset of the segment being got. The integers in subset
        must appear in the asked for segment.
        """
        seg = None
        match self:
            case SegmentsSuper.PURPOSE:
                seg = Segment(
                    name=self.value,
                    values={
                        1: "HB Work",
                        2: "HB Employers Business (EB)",
                        3: "HB Education",
                        4: "HB Shopping",
                        5: "HB Personal Business (PB)",
                        6: "HB Recreation / Social",
                        7: "HB Visiting friends and relatives",
                        8: "HB Holiday / Day trip",
                        11: "NHB Work",
                        12: "NHB Employers Business (EB)",
                        13: "NHB Education",
                        14: "NHB Shopping",
                        15: "NHB Personal Business (PB)",
                        16: "NHB Recreation / Social",
                        18: "NHB Holiday / Day trip",
                    },
                )

            case SegmentsSuper.TIMEPERIOD:
                seg = Segment(
                    name=self.value,
                    values={
                        1: "Weekday AM peak period (0700 - 0959)",
                        2: "Weekday Inter peak period (1000 - 1559)",
                        3: "Weekday PM peak period (1600 - 1859)",
                        4: "Weekday Off peak (0000 - 0659 and 1900 - 2359)",
                        5: "Saturdays (all times of day)",
                        6: "Sundays (all times of day)",
                        7: "Average Weekday",
                        8: "Average Day",
                    },
                )

            case SegmentsSuper.ACCOMODATION_TYPE_H:
                seg = Segment(
                    name=self.value,
                    values={
                        1: "Whole house or bungalow: Detached",
                        2: "Whole house or bungalow: Semi-detached",
                        3: "Whole house or bungalow: Terraced",
                        4: "Flat, maisonette or apartment",
                        5: "A caravan or other mobile or temporary structure",
                    },
                )

            case SegmentsSuper.ACCOMODATION_TYPE_HR:
                seg = Segment(
                    name=self.value,
                    values={
                        1: "Whole house or bungalow: Detached",
                        2: "Whole house or bungalow: Semi-detached",
                        3: "Whole house or bungalow: Terraced",
                        4: "Flat, maisonette or apartment",
                    },
                )

            case SegmentsSuper.ADULTS:
                seg = Segment(
                    name=self.value,
                    values={
                        1: "No adults or 1 adult in household",
                        2: "2 adults in household",
                        3: "3 or more adults in household",
                    },
                )

            case SegmentsSuper.CHILDREN:
                seg = Segment(
                    name=self.value,
                    values={
                        1: "Household with no children or all children non-dependent",
                        2: "Household with one or more dependent children",
                    },
                    exclusions=[
                        Exclusion(
                            seg_name=SegmentsSuper.AGE_11.value,
                            own_val=1,
                            other_vals={1, 2, 3},
                        )
                    ],
                )

            case SegmentsSuper.CAR_AVAILABILITY:
                seg = Segment(
                    name=self.value,
                    values={
                        1: "No cars or vans in household",
                        2: "1 car or van in household",
                        3: "2 or more cars or vans in household",
                    },
                )

            case SegmentsSuper.AGE:
                seg = Segment(
                    name=self.value,
                    values={
                        1: "0 to 4 years",
                        2: "5 to 9 years",
                        3: "10 to 15 years",
                        4: "16 to 19 years",
                        5: "20 to 34 years",
                        6: "35 to 49 years",
                        7: "50 to 64 years",
                        8: "65 to 74 years",
                        9: "75+ years",
                    },
                )

            case SegmentsSuper.AGE_11:
                seg = Segment(
                    name=self.value,
                    values={
                        1: "0 to 4 years",
                        2: "5 to 9 years",
                        3: "10 to 15 years",
                        4: "16 to 19 years",
                        5: "20 to 24 years",
                        6: "25 to 34 years",
                        7: "35 to 49 years",
                        8: "50 to 64 years",
                        9: "65 to 74 years",
                        10: "75 to 84 years",
                        11: "85 + years",
                    },
                    exclusions=[
                        Exclusion(
                            seg_name=SegmentsSuper.ECONOMIC_STATUS.value,
                            own_val=1,
                            other_vals={1, 2, 3, 4, 5, 6},
                        ),
                        Exclusion(
                            seg_name=SegmentsSuper.ECONOMIC_STATUS.value,
                            own_val=2,
                            other_vals={1, 2, 3, 4, 5, 6},
                        ),
                        Exclusion(
                            seg_name=SegmentsSuper.ECONOMIC_STATUS.value,
                            own_val=3,
                            other_vals={1, 2, 3, 4, 5, 6},
                        ),
                        Exclusion(
                            seg_name=SegmentsSuper.SOC.value,
                            own_val=1,
                            other_vals={1, 2, 3},
                        ),
                        Exclusion(
                            seg_name=SegmentsSuper.SOC.value,
                            own_val=2,
                            other_vals={1, 2, 3},
                        ),
                        Exclusion(
                            seg_name=SegmentsSuper.SOC.value,
                            own_val=3,
                            other_vals={1, 2, 3},
                        ),
                    ],
                )

            case SegmentsSuper.AGE_AGG:
                seg = Segment(
                    name=self.value,
                    values={
                        1: "aged 15 years and under",
                        2: "aged 16 to 24 years",
                        3: "aged 25 to 34 years",
                        4: "aged 35 to 49 years",
                        5: "aged 50 years and over",
                    },
                )

            case SegmentsSuper.GENDER:
                seg = Segment(
                    name=self.value,
                    values={1: "male", 2: "female"},
                )

            case SegmentsSuper.NS_SEC:
                seg = Segment(
                    name=self.value,
                    values={
                        1: "HRP managerial / professional",
                        2: "HRP managerial / professional",
                        3: "HRP semi-routine / routine",
                        4: "HRP never worked / long-term unemployed",
                        5: "HRP full-time student",
                    },
                )

            case SegmentsSuper.SOC:
                seg = Segment(
                    name=self.value,
                    values={1: "SOC1", 2: "SOC2", 3: "SOC3", 4: "SOC4"},
                    exclusions=[
                        Exclusion(
                            seg_name=SegmentsSuper.ECONOMIC_STATUS.value,
                            own_val=1,
                            other_vals={2, 4, 5, 6},
                        ),
                        Exclusion(
                            seg_name=SegmentsSuper.ECONOMIC_STATUS.value,
                            own_val=2,
                            other_vals={2, 4, 5, 6},
                        ),
                        Exclusion(
                            seg_name=SegmentsSuper.ECONOMIC_STATUS.value,
                            own_val=3,
                            other_vals={2, 4, 5, 6},
                        ),
                        Exclusion(
                            seg_name=SegmentsSuper.ECONOMIC_STATUS.value,
                            own_val=4,
                            other_vals={1, 3},
                        ),
                    ],
                )

            case SegmentsSuper.POP_EMP:
                seg = Segment(
                    name=self.value,
                    values={
                        1: "full_time",
                        2: "part_time",
                        3: "unemployed",
                        4: "students",
                        5: "non-working_age",
                    },
                )

            case SegmentsSuper.POP_ECON:
                seg = Segment(
                    name=self.value,
                    values={
                        1: "Economically active employees",
                        2: "Economically active unemployed",
                        3: "Economically inactive",
                        4: "Students",
                    },
                )

            case SegmentsSuper.ECONOMIC_STATUS:
                seg = Segment(
                    name=self.value,
                    values={
                        1: "Economically active employment",
                        2: "Economically active unemployed",
                        3: "Economically active student employment",
                        4: "Economically active student unemployed",
                        5: "Economically inactive student",
                        6: "Economically inactive",
                    },
                )

            case SegmentsSuper.MODE:
                seg = Segment(
                    name=self.value,
                    values={
                        1: "Walk",
                        2: "Cycle",
                        3: "Car driver",
                        4: "Car passenger",
                        5: "Bus / Coach",
                        6: "Rail / underground",
                    },
                )

            case SegmentsSuper.GENDER_DEMO:
                seg = Segment(
                    name=self.value,
                    values={1: "Child", 2: "Male", 3: "Female"},
                    exclusions=[
                        Exclusion(
                            seg_name=SegmentsSuper.SOC.value,
                            own_val=1,
                            other_vals={1, 2, 3},
                        )
                    ],
                )

            case SegmentsSuper.CA:
                seg = Segment(name=self.value, values={1: "dummy", 2: "dummy"})
<<<<<<< HEAD
=======
            case SegmentsSuper.NS:
                seg = Segment(
                    name=self.value,
                    values={1: "dummy", 2: "dummy", 3: "dummy", 4: "dummy", 5: "dummy"},
                )
            case SegmentsSuper.TFN_TT:
                seg = Segment(name=self.value, values={i: "no desc" for i in range(1, 761)})
>>>>>>> ef1b6898

        if subset:
            if seg is not None:
                seg.values = {i: j for i, j in seg.values.items() if i in subset}
        return seg


# # # FUNCTIONS # # #<|MERGE_RESOLUTION|>--- conflicted
+++ resolved
@@ -415,16 +415,6 @@
 
             case SegmentsSuper.CA:
                 seg = Segment(name=self.value, values={1: "dummy", 2: "dummy"})
-<<<<<<< HEAD
-=======
-            case SegmentsSuper.NS:
-                seg = Segment(
-                    name=self.value,
-                    values={1: "dummy", 2: "dummy", 3: "dummy", 4: "dummy", 5: "dummy"},
-                )
-            case SegmentsSuper.TFN_TT:
-                seg = Segment(name=self.value, values={i: "no desc" for i in range(1, 761)})
->>>>>>> ef1b6898
 
         if subset:
             if seg is not None:
